--- conflicted
+++ resolved
@@ -5,12 +5,7 @@
 
 # Primitives Dependencies
 scapy
-<<<<<<< HEAD
-h2==4.2.0 # For http2 primitives
-overload
-=======
-h2 # For http2 primitives
+h2==4.2.0
 overload
 dnspython
-dnslib
->>>>>>> a61bf326
+dnslib